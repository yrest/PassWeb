CACHE MANIFEST
<<<<<<< HEAD
# 2016-03-07
=======
# 2016-03-09
>>>>>>> 2251e681
aes.js
default.css
default.htm
default.js
favicon.ico
lz-string.min.js
react.min.js
react-dom.min.js
render.js
sha512.js
Resources/background.png
Resources/favicon-114.png
Resources/favicon-120.png
Resources/favicon-144.png
Resources/favicon-144t.png
Resources/favicon-152.png
Resources/ArrowDown.svg
Resources/Close.svg
Resources/Edit.svg
Resources/Lock.svg
Resources/Save.svg
Resources/Undo.svg
Resources/Waiting.svg
Resources/Warning.svg
NETWORK:
RemoteStorage
# Note: CORS HTTP->HTTPS fails in IE 11 and Chrome 34 for the below, consider "*" instead
#https://example.com/PassWeb/RemoteStorage<|MERGE_RESOLUTION|>--- conflicted
+++ resolved
@@ -1,9 +1,5 @@
 CACHE MANIFEST
-<<<<<<< HEAD
-# 2016-03-07
-=======
 # 2016-03-09
->>>>>>> 2251e681
 aes.js
 default.css
 default.htm
